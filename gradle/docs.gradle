--- conflicted
+++ resolved
@@ -152,17 +152,6 @@
 // this will apply the javadoc fix tool to all generated javadocs
 // we use it to make sure that the javadocs are not vulnerable independently of the JDK used to build
 allprojects {
-<<<<<<< HEAD
-    [Javadoc, Groovydoc].each {
-        tasks.withType(it).all {
-            doLast {
-                logger.lifecycle ("Applying Javadoc fix tool (see http://www.kb.cert.org/vuls/id/225657) into $destinationDir".toString())
-                def javadocFix = new JavadocFixTool()
-                javadocFix.recursive = true
-                javadocFix.doPatch = true
-                javadocFix.searchAndPatch(destinationDir)
-            }
-=======
     tasks.withType(Javadoc).all {
         doLast {
             logger.lifecycle("Applying Javadoc fix tool (see http://www.kb.cert.org/vuls/id/225657) into $destinationDir".toString())
@@ -170,7 +159,6 @@
             javadocFix.recursive = true
             javadocFix.doPatch = true
             javadocFix.searchAndPatch(destinationDir)
->>>>>>> b39a01c1
         }
     }
 }